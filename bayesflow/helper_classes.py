# Copyright (c) 2022 The BayesFlow Developers

# Permission is hereby granted, free of charge, to any person obtaining a copy
# of this software and associated documentation files (the "Software"), to deal
# in the Software without restriction, including without limitation the rights
# to use, copy, modify, merge, publish, distribute, sublicense, and/or sell
# copies of the Software, and to permit persons to whom the Software is
# furnished to do so, subject to the following conditions:

# The above copyright notice and this permission notice shall be included in all
# copies or substantial portions of the Software.

# THE SOFTWARE IS PROVIDED "AS IS", WITHOUT WARRANTY OF ANY KIND, EXPRESS OR
# IMPLIED, INCLUDING BUT NOT LIMITED TO THE WARRANTIES OF MERCHANTABILITY,
# FITNESS FOR A PARTICULAR PURPOSE AND NONINFRINGEMENT. IN NO EVENT SHALL THE
# AUTHORS OR COPYRIGHT HOLDERS BE LIABLE FOR ANY CLAIM, DAMAGES OR OTHER
# LIABILITY, WHETHER IN AN ACTION OF CONTRACT, TORT OR OTHERWISE, ARISING FROM,
# OUT OF OR IN CONNECTION WITH THE SOFTWARE OR THE USE OR OTHER DEALINGS IN THE
# SOFTWARE.

from copy import deepcopy
import numpy as np
import pandas as pd
import tensorflow as tf
import os
import re

try:
    import cPickle as pickle
except:
    import pickle

import logging
logging.basicConfig()

from sklearn.linear_model import HuberRegressor

from bayesflow.default_settings import DEFAULT_KEYS


class SimulationDataset:
    """Helper class to create a tensorflow.data.Dataset which parses simulation dictionaries 
    and returns simulation dictionaries as expected by BayesFlow amortizers.
    """
    
    def __init__(self, forward_dict, batch_size):
        """Creates a tensorfow.data.Dataset from forward inference outputs and determines format."""
        
        slices, keys_used, keys_none, n_sim = self._determine_slices(forward_dict)
        self.data = tf.data.Dataset\
                .from_tensor_slices(tuple(slices))\
                .shuffle(n_sim)\
                .batch(batch_size)
        self.keys_used = keys_used
        self.keys_none = keys_none
        self.n_sim = n_sim
        
    def _determine_slices(self, forward_dict):
        """Determine slices for a tensorflow Dataset."""
        
        keys_used = []
        keys_none = []
        slices = []
        for k, v in forward_dict.items():
            if forward_dict[k] is not None:
                slices.append(v)
                keys_used.append(k)
            else:
                keys_none.append(k)
        n_sim = forward_dict[DEFAULT_KEYS['sim_data']].shape[0]
        return slices, keys_used, keys_none, n_sim
    
    def __call__(self, batch_in):
        """Convert output of tensorflow.data.Dataset to dict."""
        
        forward_dict = {}
        for key_used, batch_stuff in zip(self.keys_used, batch_in):
            forward_dict[key_used] = batch_stuff.numpy()
        for key_none in zip(self.keys_none):
            forward_dict[key_none] = None
        return forward_dict
    
    def __iter__(self):
        return map(self, self.data)


class RegressionLRAdjuster:
    """This class will compute the slope of the loss trajectory and inform learning rate decay."""
    
<<<<<<< HEAD
    file_name = 'lradjuster'

=======
>>>>>>> 6f0978c9
    def __init__(self, optimizer, period=1000, wait_between_fits=10, patience=10, tolerance=-0.05, 
                 reduction_factor=0.25, cooldown_factor=2, num_resets=3, **kwargs):
        """Creates an instance with given hyperparameters which will track the slope of the 
        loss trajectory according to specified hyperparameters and then issue an optional
        stopping suggestion.
        
        Parameters
        ----------

        optimizer         : tf.keras.optimizers.Optimizer instance
            An optimizer implementing a lr() method
        period            : int, optional, default: 1000
            How much loss values to consider from the past
        wait_between_fits : int, optional, default: 10
            How many backpropagation updates to wait between two successive fits
        patience          : int, optional, default: 10
            How many successive times the tolerance value is reached before lr update.
        tolerance         : float, optional, default: -0.05
            The minimum slope to be considered substantial for training.
        reduction_factor  : float in [0, 1], optional, default: 0.25
            The factor by which the learning rate is reduced upon hitting the `tolerance`
            threshold for `patience` number of times
        cooldown_factor   : float, optional, default: 2
            The factor by which the `period` is multiplied to arrive at a cooldown period.
        num_resets        : int, optional, default: 3
            How many times to reduce the learning rate before issuing an optional stopping
        **kwargs          : dict, optional, default {}
            Additional keyword arguments passed to the `HuberRegression` class.
        """
        
        self.optimizer = optimizer
        self.period = period
        self.wait_between_periods = wait_between_fits
        self.regressor = HuberRegressor(**kwargs)
        self.t_vector = np.linspace(0, 1, self.period)[:, np.newaxis]
        self.patience = patience
        self.tolerance = tolerance
        self.num_resets = num_resets
        self.reduction_factor = reduction_factor
        self.stopping_issued = False
        self.cooldown_factor = cooldown_factor
        self._history = {
            'iteration'    : [], 
            'learning_rate': []
        }
        self._reset_counter = 0
        self._patience_counter = 0
        self._cooldown_counter = 0
        self._wait_counter = 0
        self._slope = None
        self._is_waiting = False
        self._in_cooldown = False
        
    def get_slope(self, losses):
        """Fits a Huber regression on the provided loss trajectory or returns `None` if
        not enough data points present.
        """
        
        # Return None if not enough loss values present
        if losses.shape[0] < self.period:
            return None

        # Increment counter
        if self._in_cooldown:
            self._cooldown_counter += 1
        
        # Check if still in a waiting phase and return old slope
        # if still waiting, otherwise refit Huber regression
        wait = self._check_waiting()
        if wait:
            return self._slope
        else:
            self.regressor.fit(self.t_vector, losses[-self.period:])
            self._slope = self.regressor.coef_[0]
            self._check_patience()
            return self._slope

    def reset(self):
        """Resets all stateful variables in preparation for a new start."""

        self._reset_counter = 0
        self._patience_counter = 0
        self._cooldown_counter = 0
        self._wait_counter = 0
        self._in_cooldown = False
        self._is_waiting = False
        self.stopping_issued = False

    def save_to_file(self, file_path):
        """Saves the state parameters of a RegressionLRAdjuster object to a pickled dictionary in file_path.
        """

        # Create path to memory
        memory_path = os.path.join(file_path, f'{RegressionLRAdjuster.file_name}.pkl')
        
        # Prepare attributes
        LRAdjuster_states_dict = {}
        LRAdjuster_states_dict['_history'] = self._history
        LRAdjuster_states_dict['_reset_counter'] = self._reset_counter
        LRAdjuster_states_dict['_patience_counter'] = self._patience_counter
        LRAdjuster_states_dict['_cooldown_counter'] = self._cooldown_counter
        LRAdjuster_states_dict['_wait_counter'] = self._wait_counter
        LRAdjuster_states_dict['_slope'] = self._slope
        LRAdjuster_states_dict['_is_waiting'] = self._is_waiting
        LRAdjuster_states_dict['_in_cooldown'] = self._in_cooldown
        
        # Dump as pickle object
        with open(memory_path, 'wb') as f:
            pickle.dump(LRAdjuster_states_dict, f)

    def load_from_file(self, file_path):
        """Loads the saved LRAdjuster object from file_path."""

        # Logger init
        logger = logging.getLogger()
        logger.setLevel(logging.INFO)

        # Create path to memory
        memory_path = os.path.join(file_path, f'{RegressionLRAdjuster.file_name}.pkl')

        # Case memory file exists
        if os.path.exists(memory_path):

            # Load pickle and fill in attributes
            with open(memory_path, 'rb') as f:
                LRAdjuster_states_dict = pickle.load(f)

            self._history = LRAdjuster_states_dict['_history']
            self._reset_counter = LRAdjuster_states_dict['_reset_counter']
            self._patience_counter = LRAdjuster_states_dict['_patience_counter']
            self._cooldown_counter = LRAdjuster_states_dict['_cooldown_counter']
            self._wait_counter = LRAdjuster_states_dict['_wait_counter']
            self._slope = LRAdjuster_states_dict['_slope']
            self._is_waiting = LRAdjuster_states_dict['_is_waiting']
            self._in_cooldown = LRAdjuster_states_dict['_in_cooldown']

            logger.info(f"Loaded RegressionLRAdjuster from {memory_path}")

        # Case memory file does not exist
        else:
            logger.info("Newly initialized RegressionLRAdjuster.")


    def _check_patience(self):
        """Determines whether to reduce learning rate or be patient."""

        # Do nothing, if still in cooldown period
        if self._in_cooldown and self._cooldown_counter < int(self.cooldown_factor * self.period):
            return 
        # Otherwise set cooldown flag to False and reset counter
        else:
            self._in_cooldown = False
            self._cooldown_counter = 0

        # Check if negetaive slope too small
        if self._slope > self.tolerance:
            self._patience_counter += 1
        else:
            self._patience_counter = max(0, self._patience_counter - 1)

        # Check if patience surpassed and issue a reduction in learning rate
        if self._patience_counter >= self.patience:
            self._reduce_learning_rate()
            self._patience_counter = 0

    def _reduce_learning_rate(self):
        """Reduces the learning rate by a given factor."""

        # Logger init
        logger = logging.getLogger()
        logger.setLevel(logging.INFO)

        if self._reset_counter >= self.num_resets:
            self.stopping_issued = True
        else:
            # Take care of updating learning rate
            old_lr = self.optimizer.lr.numpy()
            new_lr = round(self.reduction_factor * old_lr, 8)
            self.optimizer.lr.assign(new_lr)
            self._reset_counter += 1

            # Store iteration and learning rate
            self._history['iteration'].append(self.optimizer.iterations())
            self._history['learning_rate'].append(old_lr)

            # Verbose info to user
            logger.info(f'Reducing learning rate from {old_lr:.8f} to: {new_lr:.8f} and entering cooldown...')

            # Set cooldown flag to avoid reset for some time given by self.period
            self._in_cooldown = True

    def _check_waiting(self):
        """Determines whether to compute a new slope or wait."""

        # Case currently waiting
        if self._is_waiting:
            # Case currently waiting but period is over
            if self._wait_counter >= self.wait_between_periods - 1:
                self._wait_counter = 0
                self._is_waiting = False
            # Case currently waiting and period not over
            else:
                self._wait_counter += 1
            return True
        # Case not waiting
        else:
            self._is_waiting = True
            self._wait_counter += 1
            return False


class LossHistory:
    """Helper class to keep track of losses during training."""

    file_name = 'history'

    def __init__(self):
        self.history = {}
        self.loss_names = []
        self._current_run = 0
        self._total_loss = []
        self.latest = 0

    @property
    def total_loss(self):
        return np.array(self._total_loss)

    def start_new_run(self):
        self._current_run += 1
        self.history[f'Run {self._current_run}'] = {}

    def add_entry(self, epoch, current_loss):
        """ Adds loss entry for current epoch into internal memory data structure.
        """

        # Add epoch key, if specified
        if self.history[f'Run {self._current_run}'].get(f'Epoch {epoch}') is None:
            self.history[f'Run {self._current_run}'][f'Epoch {epoch}'] = []

        # Handle dict loss output
        if type(current_loss) is dict:
            # Store keys, if none existing
            if self.loss_names == []:
                self.loss_names = [k for k in current_loss.keys()]
            
            # Create and store entry
            entry = [v.numpy() if type(v) is not np.ndarray else v for v in current_loss.values()]
            self.history[f'Run {self._current_run}'][f'Epoch {epoch}'].append(entry)

            # Add entry to total loss
            self._total_loss.append(sum(entry))

        # Handle tuple or list loss output
        elif type(current_loss) is tuple or type(current_loss) is list:
            entry = [v.numpy() if type(v) is not np.ndarray else v for v in current_loss]
            self.history[f'Run {self._current_run}'][f'Epoch {epoch}'].append(entry)
            # Store keys, if none existing
            if self.loss_names == []:
                self.loss_names = [f'Loss.{l}' for l in range(1, len(entry)+1)]

            # Add entry to total loss
            self._total_loss.append(sum(entry))
        
        # Assume scalar loss output
        else:
            self.history[f'Run {self._current_run}'][f'Epoch {epoch}'].append(current_loss.numpy())
            # Store keys, if none existing
            if self.loss_names == []:
                self.loss_names.append('Default.Loss')
            
            # Add entry to total loss
            self._total_loss.append(current_loss.numpy())

    def get_running_losses(self, epoch):
        """Compute and return running means of the losses for current epoch."""

        means = np.atleast_1d(np.mean(self.history[f'Run {self._current_run}'][f'Epoch {epoch}'], axis=0))
        if means.shape[0] == 1:    
            return {'Avg.Loss': means[0]}
        else:
            return {'Avg.' + k: v for k, v in zip(self.loss_names, means)}

    def get_plottable(self):
        """Returns the losses as a nicely formatted pandas DataFrame."""

        # Assume equal lengths per epoch and run
        try:
            losses_list = [pd.melt(pd.DataFrame.from_dict(self.history[r], orient='index').T) for r in self.history]
            losses_list = pd.concat(losses_list, axis=0).value.to_list()
            losses_list = [l for l in losses_list if l is not None]
            losses_df = pd.DataFrame(losses_list, columns=self.loss_names)
            return losses_df
        # Handle unequal lengths or problems when user kills training with an interrupt
        except ValueError as ve:
            return self.history
        except TypeError as te:
            return self.history

    def flush(self):
        """Returns current history and removes all existing loss history."""

        h = self.history
        self.history = {}
        self._current_run = 0
        return h

    def get_copy(self):
        return deepcopy(self.history)
    
    def save_to_file(self, file_path, max_to_keep):
        """Saves a LossHistory object to a pickled dictionary in file_path.
         If max_to_keep saved loss history files are found in file_path, the oldest is deleted before a new one is saved.
         """
        
        # Increment history index
        self.latest += 1
        
        # Path to history
        history_path = os.path.join(file_path, f'{LossHistory.file_name}_{self.latest}.pkl')
        
        # Prepare full history dict 
        full_history_dict = self.get_copy()
        full_history_dict['loss_names'] = self.loss_names
        full_history_dict['_current_run'] = self._current_run
        full_history_dict['_total_loss'] = self._total_loss
        
        # Pickle current
        with open(history_path, 'wb') as f:
            pickle.dump(full_history_dict, f)
        
        # Get list of history checkpoints
        history_checkpoints_list = [l for l in os.listdir(file_path) if 'history' in l]
            
        # Determine the oldest saved loss history and remove it
        if len(history_checkpoints_list) > max_to_keep:
            oldest_history_path = os.path.join(file_path, f'history_{self.latest-max_to_keep}.pkl')
            os.remove(oldest_history_path)
            
    def load_from_file(self, file_path):
        """Loads the most recent saved LossHistory object from file_path."""

        # Logger init
        logger = logging.getLogger()
        logger.setLevel(logging.INFO)

        # Get list of histories
        if os.path.exists(file_path):
            history_checkpoints_list = [l for l in os.listdir(file_path) if LossHistory.file_name in l]
        else:
            history_checkpoints_list = []
        
        # Case history list is not empty
        if len(history_checkpoints_list) > 0:
            
            # Determine which file contains the latest LossHistory and load it
            file_numbers = [int(re.findall(r'\d+', h)[0]) for h in history_checkpoints_list]
            latest_file = history_checkpoints_list[np.argmax(file_numbers)]
            latest_number = np.max(file_numbers)
            latest_path = os.path.join(file_path, latest_file)
            
            # Load dictionary
            with open(latest_path, 'rb') as f:
                full_history_dict = pickle.load(f)
                
            # Fill entries
            self.latest = latest_number
            self._total_loss = full_history_dict['_total_loss']
            self._current_run = full_history_dict['_current_run']
            self.loss_names = full_history_dict['loss_names']
            self.history = {k:v for k, v in full_history_dict.items() if k not in ['_total_loss', '_current_run', 'loss_names']}
            
            # Verbose
            logger.info(f"Loaded loss history from {latest_path}")

        # Case history list is empty
        else:
            logger.info("Initialized empty loss history.")


class SimulationMemory:
    """Helper class to keep track of a pre-determined number of simulations during training."""

    file_name = 'memory'

    def __init__(self, stores_raw=True, capacity_in_batches=50):
        self.stores_raw = stores_raw
        self._capacity = capacity_in_batches
        self._buffer = [None] * self._capacity
        self._idx = 0
        self.size_in_batches = 0

    def store(self, forward_dict):
        """Stores simulation outputs in `forward_dict`, if internal buffer is not full.

        Parameters
        ----------
        forward_dict : dict
            The configured outputs of the forward model.
        """

        # If full, overwrite at index
        if not self.is_full():
            self._buffer[self._idx] = forward_dict
            self._idx += 1
            self.size_in_batches += 1
    
    def get_memory(self):
        return deepcopy(self._buffer)

    def is_full(self):
        """Returns True if the buffer is full, otherwise False."""

        if self._idx >= self._capacity:
            return True
        return False
    
    def save_to_file(self, file_path):
        """Saves a `SimulationMemory` object to a pickled dictionary in file_path.
<<<<<<< HEAD
=======
        If max_to_keep saved simulation memory files are found in file_path, the oldest is deleted before a new one is saved.
>>>>>>> 6f0978c9
        """

        # Create path to memory
        memory_path = os.path.join(file_path, f'{SimulationMemory.file_name}.pkl')
        
        # Prepare attributes
        full_memory_dict = {}
        full_memory_dict['stores_raw'] = self.stores_raw
        full_memory_dict['_capacity'] = self._capacity
        full_memory_dict['_buffer'] = self._buffer
        full_memory_dict['_idx'] = self._idx
        full_memory_dict['_size_in_batches'] = self.size_in_batches
        
        # Dump as pickle object
        with open(memory_path, 'wb') as f:
            pickle.dump(full_memory_dict, f)

    def load_from_file(self, file_path):
        """Loads the saved SimulationMemory object from file_path."""

        # Logger init
        logger = logging.getLogger()
        logger.setLevel(logging.INFO)

        # Create path to memory
        memory_path = os.path.join(file_path, f'{SimulationMemory.file_name}.pkl')

        # Case memory file exists
<<<<<<< HEAD
        if os.path.exists(memory_path):
=======
        if os.path.exists(file_path):
>>>>>>> 6f0978c9

            # Load pickle and fill in attributes
            with open(memory_path, 'rb') as f:
                full_memory_dict = pickle.load(f)

            self.stores_raw = full_memory_dict['stores_raw']
            self._capacity = full_memory_dict['_capacity']
            self._buffer = full_memory_dict['_buffer']
            self._idx = full_memory_dict['_idx']
            self.size_in_batches = full_memory_dict['_size_in_batches']
            logger.info(f"Loaded simulation memory from {memory_path}")

        # Case memory file does not exist
        else:
            logger.info("Initialized empty simulation memory.")


class MemoryReplayBuffer:
    """Implements a memory replay buffer for simulation-based inference.

    Attributes
    ----------
    TODO
    """

    def __init__(self, stores_raw=True, capacity_in_batches=50):
        """TODO"""

        self.stores_raw = stores_raw
        self._capacity = capacity_in_batches
        self._buffer = [None] * self._capacity
        self._idx = 0
        self._size_in_batches = 0
        self._is_full = False

    def store(self, forward_dict):
        """ Stores simulation outputs, if internal buffer is not full.

        Parameters
        ----------
        forward_dict : dict
            The (raw or configured) outputs of the forward model.
        """

        # If full, overwrite at index
        if self._is_full:
            self._overwrite(forward_dict)
        
        # Otherwise still capacity to append
        else:
            # Add to internal list
            self._buffer[self._idx] = forward_dict

            # Increment index and # of batches currently stored
            self._idx += 1
            self._size_in_batches += 1

            # Check whether buffer is full and set flag if thats the case
            if self._idx == self._capacity:
                self._is_full = True
            
    def sample(self):
        """ Samples `batch_size` number of parameter vectors and simulations from buffer.

        Returns
        -------
        forward_dict : dict
            The (raw or configured) outputs of the forward model.
        """
        
        rand_idx = np.random.default_rng().integers(low=0, high=self._size_in_batches)
        return self._buffer[rand_idx]

    def _overwrite(self, forward_dict):
        """Overwrites a simulated batch at current position. Only called when the internal buffer is full."""

        # Reset index, if at the end of buffer
        if self._idx == self._capacity:
            self._idx = 0

        # Overwrite params and data at index
        self._buffer[self._idx] = forward_dict

        # Increment index
        self._idx += 1<|MERGE_RESOLUTION|>--- conflicted
+++ resolved
@@ -87,11 +87,8 @@
 class RegressionLRAdjuster:
     """This class will compute the slope of the loss trajectory and inform learning rate decay."""
     
-<<<<<<< HEAD
-    file_name = 'lradjuster'
-
-=======
->>>>>>> 6f0978c9
+    file_name = 'lr_adjuster'
+    
     def __init__(self, optimizer, period=1000, wait_between_fits=10, patience=10, tolerance=-0.05, 
                  reduction_factor=0.25, cooldown_factor=2, num_resets=3, **kwargs):
         """Creates an instance with given hyperparameters which will track the slope of the 
@@ -181,26 +178,25 @@
         self.stopping_issued = False
 
     def save_to_file(self, file_path):
-        """Saves the state parameters of a RegressionLRAdjuster object to a pickled dictionary in file_path.
-        """
+        """Saves the state parameters of a RegressionLRAdjuster object to a pickled dictionary in file_path."""
 
         # Create path to memory
         memory_path = os.path.join(file_path, f'{RegressionLRAdjuster.file_name}.pkl')
         
         # Prepare attributes
-        LRAdjuster_states_dict = {}
-        LRAdjuster_states_dict['_history'] = self._history
-        LRAdjuster_states_dict['_reset_counter'] = self._reset_counter
-        LRAdjuster_states_dict['_patience_counter'] = self._patience_counter
-        LRAdjuster_states_dict['_cooldown_counter'] = self._cooldown_counter
-        LRAdjuster_states_dict['_wait_counter'] = self._wait_counter
-        LRAdjuster_states_dict['_slope'] = self._slope
-        LRAdjuster_states_dict['_is_waiting'] = self._is_waiting
-        LRAdjuster_states_dict['_in_cooldown'] = self._in_cooldown
+        states_dict = {}
+        states_dict['_history'] = self._history
+        states_dict['_reset_counter'] = self._reset_counter
+        states_dict['_patience_counter'] = self._patience_counter
+        states_dict['_cooldown_counter'] = self._cooldown_counter
+        states_dict['_wait_counter'] = self._wait_counter
+        states_dict['_slope'] = self._slope
+        states_dict['_is_waiting'] = self._is_waiting
+        states_dict['_in_cooldown'] = self._in_cooldown
         
         # Dump as pickle object
         with open(memory_path, 'wb') as f:
-            pickle.dump(LRAdjuster_states_dict, f)
+            pickle.dump(states_dict, f)
 
     def load_from_file(self, file_path):
         """Loads the saved LRAdjuster object from file_path."""
@@ -217,23 +213,22 @@
 
             # Load pickle and fill in attributes
             with open(memory_path, 'rb') as f:
-                LRAdjuster_states_dict = pickle.load(f)
-
-            self._history = LRAdjuster_states_dict['_history']
-            self._reset_counter = LRAdjuster_states_dict['_reset_counter']
-            self._patience_counter = LRAdjuster_states_dict['_patience_counter']
-            self._cooldown_counter = LRAdjuster_states_dict['_cooldown_counter']
-            self._wait_counter = LRAdjuster_states_dict['_wait_counter']
-            self._slope = LRAdjuster_states_dict['_slope']
-            self._is_waiting = LRAdjuster_states_dict['_is_waiting']
-            self._in_cooldown = LRAdjuster_states_dict['_in_cooldown']
+                states_dict = pickle.load(f)
+
+            self._history = states_dict['_history']
+            self._reset_counter = states_dict['_reset_counter']
+            self._patience_counter = states_dict['_patience_counter']
+            self._cooldown_counter = states_dict['_cooldown_counter']
+            self._wait_counter = states_dict['_wait_counter']
+            self._slope = states_dict['_slope']
+            self._is_waiting = states_dict['_is_waiting']
+            self._in_cooldown = states_dict['_in_cooldown']
 
             logger.info(f"Loaded RegressionLRAdjuster from {memory_path}")
 
         # Case memory file does not exist
         else:
-            logger.info("Newly initialized RegressionLRAdjuster.")
-
+            logger.info("Initialized a new RegressionLRAdjuster.")
 
     def _check_patience(self):
         """Determines whether to reduce learning rate or be patient."""
@@ -509,12 +504,7 @@
         return False
     
     def save_to_file(self, file_path):
-        """Saves a `SimulationMemory` object to a pickled dictionary in file_path.
-<<<<<<< HEAD
-=======
-        If max_to_keep saved simulation memory files are found in file_path, the oldest is deleted before a new one is saved.
->>>>>>> 6f0978c9
-        """
+        """Saves a `SimulationMemory` object to a pickled dictionary in file_path."""
 
         # Create path to memory
         memory_path = os.path.join(file_path, f'{SimulationMemory.file_name}.pkl')
@@ -532,7 +522,7 @@
             pickle.dump(full_memory_dict, f)
 
     def load_from_file(self, file_path):
-        """Loads the saved SimulationMemory object from file_path."""
+        """Loads the saved `SimulationMemory` object from file_path."""
 
         # Logger init
         logger = logging.getLogger()
@@ -542,11 +532,7 @@
         memory_path = os.path.join(file_path, f'{SimulationMemory.file_name}.pkl')
 
         # Case memory file exists
-<<<<<<< HEAD
-        if os.path.exists(memory_path):
-=======
         if os.path.exists(file_path):
->>>>>>> 6f0978c9
 
             # Load pickle and fill in attributes
             with open(memory_path, 'rb') as f:
