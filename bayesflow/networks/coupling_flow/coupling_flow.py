import keras

from bayesflow.types import Tensor
from bayesflow.utils import (
    find_permutation,
<<<<<<< HEAD
    model_kwargs,
    weighted_sum,
=======
    keras_kwargs,
    serialize_value_or_type,
    deserialize_value_or_type,
    weighted_mean,
>>>>>>> 2bf0b533
)
from bayesflow.utils.serialization import deserialize, serializable, serialize

from .actnorm import ActNorm
from .couplings import DualCoupling
from ..inference_network import InferenceNetwork


@serializable
class CouplingFlow(InferenceNetwork):
    """Implements a coupling flow as a sequence of dual couplings with permutations and activation
    normalization. Incorporates ideas from [1-5].

    [1] Kingma, D. P., & Dhariwal, P. (2018).
    Glow: Generative flow with invertible 1x1 convolutions.
    Advances in Neural Information Processing Systems, 31.

    [2] Durkan, C., Bekasov, A., Murray, I., & Papamakarios, G. (2019).
    Neural spline flows. Advances in Neural Information Processing Systems, 32.

    [3] Ardizzone, L., Kruse, J., Lüth, C., Bracher, N., Rother, C., & Köthe, U. (2020).
    Conditional invertible neural networks for diverse image-to-image translation.
    In DAGM German Conference on Pattern Recognition (pp. 373-387). Springer, Cham.

    [4] Radev, S. T., Mertens, U. K., Voss, A., Ardizzone, L., & Köthe, U. (2020).
    BayesFlow: Learning complex stochastic simulators with invertible neural networks.
    IEEE Transactions on Neural Networks and Learning Systems.

    [5] Alexanderson, S., & Henter, G. E. (2020).
    Robust model training and generalisation with Studentising flows.
    arXiv preprint arXiv:2006.06599.
    """

    def __init__(
        self,
        subnet: str | type = "mlp",
        depth: int = 6,
        transform: str = "affine",
        permutation: str | None = "random",
        use_actnorm: bool = True,
        base_distribution: str = "normal",
        **kwargs,
    ):
        """
        Initializes an invertible flow-based model with a sequence of transformations.

        This model constructs a deep invertible architecture composed of multiple
        layers, including ActNorm, learned permutations, and coupling layers.

        The specific transformation applied in the coupling layers is determined by
        `transform`, while the subnet type can be either an MLP or another callable
        architecture specified by `subnet`. If `use_actnorm` is set to True, an
        ActNorm layer is applied before each coupling layer.

        The model can be initialized with a base distribution, such as a standard normal, for
        density estimation. It can also use more flexible distributions, e.g., GMMs for
        highly multimodal, low-dimensional distributions or Multivariate Student-t for
        heavy-tailed distributions.

        Parameters
        ----------
        subnet : str or type, optional
            The architecture type used within the coupling layers. Can be a string
            identifier like "mlp" or a callable type. Default is "mlp".
        depth : int, optional
            The number of invertible layers in the model. Default is 6.
        transform : str, optional
            The type of transformation used in the coupling layers, such as "affine".
            Default is "affine".
        permutation : str or None, optional
            The type of permutation applied between layers. Can be "random" or None
            (no permutation). Default is "random".
        use_actnorm : bool, optional
            Whether to apply ActNorm before each coupling layer. Default is True.
        base_distribution : str, optional
            The base probability distribution from which samples are drawn, such as
            "normal". Default is "normal".
        **kwargs
            Additional keyword arguments passed to the ActNorm, permutation, and
            coupling layers for customization.
        """
        super().__init__(base_distribution=base_distribution, **kwargs)

        self.subnet = subnet
        self.depth = depth
        self.transform = transform
        self.permutation = permutation
        self.use_actnorm = use_actnorm

        self.invertible_layers = []
        for i in range(depth):
            if use_actnorm:
                self.invertible_layers.append(ActNorm(**kwargs.get("actnorm_kwargs", {})))

            if (p := find_permutation(permutation, **kwargs.get("permutation_kwargs", {}))) is not None:
                self.invertible_layers.append(p)

            self.invertible_layers.append(DualCoupling(subnet, transform, **kwargs.get("coupling_kwargs", {})))

    # noinspection PyMethodOverriding
    def build(self, xz_shape, conditions_shape=None):
        for layer in self.invertible_layers:
            layer.build(xz_shape=xz_shape, conditions_shape=conditions_shape)

        self.base_distribution.build(xz_shape)

    @classmethod
    def from_config(cls, config, custom_objects=None):
        return cls(**deserialize(config, custom_objects=custom_objects))

    def get_config(self):
        base_config = super().get_config()
        base_config = model_kwargs(base_config)

        config = {
            "subnet": self.subnet,
            "depth": self.depth,
            "transform": self.transform,
            "permutation": self.permutation,
            "use_actnorm": self.use_actnorm,
            "base_distribution": self.base_distribution,
        }

        return base_config | serialize(config)

    def _forward(
        self, x: Tensor, conditions: Tensor = None, density: bool = False, training: bool = False, **kwargs
    ) -> Tensor | tuple[Tensor, Tensor]:
        z = x
        log_det = keras.ops.zeros(keras.ops.shape(x)[:-1])
        for layer in self.invertible_layers:
            z, det = layer(z, conditions=conditions, inverse=False, training=training, **kwargs)
            log_det += det

        if density:
            log_density_latent = self.base_distribution.log_prob(z)
            log_density = log_density_latent + log_det
            return z, log_density

        return z

    def _inverse(
        self, z: Tensor, conditions: Tensor = None, density: bool = False, training: bool = False, **kwargs
    ) -> Tensor | tuple[Tensor, Tensor]:
        x = z
        log_det = keras.ops.zeros(keras.ops.shape(z)[:-1])
        for layer in reversed(self.invertible_layers):
            x, det = layer(x, conditions=conditions, inverse=True, training=training, **kwargs)
            log_det += det

        if density:
            log_prob = self.base_distribution.log_prob(z)
            log_density = log_prob - log_det
            return x, log_density

        return x

    def compute_metrics(
        self, x: Tensor, conditions: Tensor = None, sample_weight: Tensor = None, stage: str = "training"
    ) -> dict[str, Tensor]:
        base_metrics = super().compute_metrics(x, conditions=conditions, stage=stage)

        z, log_density = self(x, conditions=conditions, inverse=False, density=True)
        loss = weighted_mean(-log_density, sample_weight)

        return base_metrics | {"loss": loss}<|MERGE_RESOLUTION|>--- conflicted
+++ resolved
@@ -3,15 +3,8 @@
 from bayesflow.types import Tensor
 from bayesflow.utils import (
     find_permutation,
-<<<<<<< HEAD
     model_kwargs,
-    weighted_sum,
-=======
-    keras_kwargs,
-    serialize_value_or_type,
-    deserialize_value_or_type,
     weighted_mean,
->>>>>>> 2bf0b533
 )
 from bayesflow.utils.serialization import deserialize, serializable, serialize
 
